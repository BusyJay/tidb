// Copyright 2015 PingCAP, Inc.
//
// Licensed under the Apache License, Version 2.0 (the "License");
// you may not use this file except in compliance with the License.
// You may obtain a copy of the License at
//
//     http://www.apache.org/licenses/LICENSE-2.0
//
// Unless required by applicable law or agreed to in writing, software
// distributed under the License is distributed on an "AS IS" BASIS,
// See the License for the specific language governing permissions and
// limitations under the License.

package domain

import (
	"sync"
	"time"

	"github.com/juju/errors"
	"github.com/ngaut/log"
	"github.com/pingcap/tidb/ddl"
	"github.com/pingcap/tidb/infoschema"
	"github.com/pingcap/tidb/kv"
	"github.com/pingcap/tidb/meta"
	"github.com/pingcap/tidb/model"
	"github.com/pingcap/tidb/perfschema"
	"github.com/pingcap/tidb/sessionctx/variable"
	"github.com/pingcap/tidb/store/tikv/oracle"
	"github.com/pingcap/tidb/terror"
)

var ddlLastReloadSchemaTS = "ddl_last_reload_schema_ts"

// Domain represents a storage space. Different domains can use the same database name.
// Multiple domains can be used in parallel without synchronization.
type Domain struct {
	store          kv.Storage
	infoHandle     *infoschema.Handle
	ddl            ddl.DDL
	loadCh         chan time.Duration
	// lastLeaseTS    int64 // nano seconds
	m              sync.Mutex
	SchemaValidity SchemaValidityInfo

	MockReloadFailed MockFailure // It mocks reload failed.
}

type SchemaValidityInfo interface {
	// Update the schema validity info, add an new item, delete the expired item.
	// The schemaVer is valid within leaseGrantTime plus lease duration.
	Update(leaseGrantTime uint64, schemaVer int64)
	// Check is it valid for a transaction to use schemaVer, at timestamp txnTS.
	Check(txnTS uint64, schemaVer int64) bool
	// Latest returns the latest schema version it knows, but not necessary a valid one.
	Latest() int64
}

// loadInfoSchema loads infoschema at startTS into handle, usedSchemaVersion is the currently used
// infoschema version, if it is the same as the schema version at startTS, we don't need to reload again.
// It returns the latest schema version and an error.
func (do *Domain) loadInfoSchema(handle *infoschema.Handle, usedSchemaVersion int64, startTS uint64) (int64, error) {
	snapshot, err := do.store.GetSnapshot(kv.NewVersion(startTS))
	if err != nil {
		return 0, errors.Trace(err)
	}
	m := meta.NewSnapshotMeta(snapshot)
	latestSchemaVersion, err := m.GetSchemaVersion()
	if err != nil {
		return 0, errors.Trace(err)
	}
	if usedSchemaVersion != 0 && usedSchemaVersion == latestSchemaVersion {
		log.Debugf("[ddl] schema version is still %d, no need reload", usedSchemaVersion)
		return latestSchemaVersion, nil
	}
	startTime := time.Now()
	ok, err := do.tryLoadSchemaDiffs(m, usedSchemaVersion, latestSchemaVersion)
	if err != nil {
		// We can fall back to full load, don't need to return the error.
		log.Errorf("[ddl] failed to load schema diff err %v", err)
	}
	if ok {
		log.Infof("[ddl] diff load InfoSchema from version %d to %d, in %v",
			usedSchemaVersion, latestSchemaVersion, time.Since(startTime))
		return latestSchemaVersion, nil
	}

	schemas, err := do.fetchAllSchemasWithTables(m)
	if err != nil {
		return 0, errors.Trace(err)
	}

	newISBuilder, err := infoschema.NewBuilder(handle).InitWithDBInfos(schemas, latestSchemaVersion)
	if err != nil {
		return 0, errors.Trace(err)
	}
	log.Infof("[ddl] full load InfoSchema from version %d to %d, in %v",
		usedSchemaVersion, latestSchemaVersion, time.Since(startTime))
	newISBuilder.Build()
	return latestSchemaVersion, nil
}

func (do *Domain) fetchAllSchemasWithTables(m *meta.Meta) ([]*model.DBInfo, error) {
	allSchemas, err := m.ListDatabases()
	if err != nil {
		return nil, errors.Trace(err)
	}
	splittedSchemas := do.splitForConcurrentFetch(allSchemas)
	doneCh := make(chan error, len(splittedSchemas))
	for _, schemas := range splittedSchemas {
		go do.fetchSchemasWithTables(schemas, m, doneCh)
	}
	for range splittedSchemas {
		err = <-doneCh
		if err != nil {
			return nil, errors.Trace(err)
		}
	}
	return allSchemas, nil
}

const fetchSchemaConcurrency = 8

func (do *Domain) splitForConcurrentFetch(schemas []*model.DBInfo) [][]*model.DBInfo {
	groupSize := (len(schemas) + fetchSchemaConcurrency - 1) / fetchSchemaConcurrency
	splitted := make([][]*model.DBInfo, 0, fetchSchemaConcurrency)
	schemaCnt := len(schemas)
	for i := 0; i < schemaCnt; i += groupSize {
		end := i + groupSize
		if end > schemaCnt {
			end = schemaCnt
		}
		splitted = append(splitted, schemas[i:end])
	}
	return splitted
}

func (do *Domain) fetchSchemasWithTables(schemas []*model.DBInfo, m *meta.Meta, done chan error) {
	for _, di := range schemas {
		if di.State != model.StatePublic {
			// schema is not public, can't be used outside.
			continue
		}
		tables, err := m.ListTables(di.ID)
		if err != nil {
			done <- err
			return
		}
		di.Tables = make([]*model.TableInfo, 0, len(tables))
		for _, tbl := range tables {
			if tbl.State != model.StatePublic {
				// schema is not public, can't be used outside.
				continue
			}
			di.Tables = append(di.Tables, tbl)
		}
	}
	done <- nil
}

const (
	initialVersion         = 0
	maxNumberOfDiffsToLoad = 100
)

// tryLoadSchemaDiffs tries to only load latest schema changes.
// Returns true if the schema is loaded successfully.
// Returns false if the schema can not be loaded by schema diff, then we need to do full load.
func (do *Domain) tryLoadSchemaDiffs(m *meta.Meta, usedVersion, newVersion int64) (bool, error) {
	if usedVersion == initialVersion || newVersion-usedVersion > maxNumberOfDiffsToLoad {
		// If there isn't any used version, or used version is too old, we do full load.
		return false, nil
	}
	if usedVersion > newVersion {
		// When user use History Read feature, history schema will be loaded.
		// usedVersion may be larger than newVersion, full load is needed.
		return false, nil
	}
	var diffs []*model.SchemaDiff
	for usedVersion < newVersion {
		usedVersion++
		diff, err := m.GetSchemaDiff(usedVersion)
		if err != nil {
			return false, errors.Trace(err)
		}
		if diff == nil {
			// If diff is missing for any version between used and new version, we fall back to full reload.
			return false, nil
		}
		diffs = append(diffs, diff)
	}
	builder := infoschema.NewBuilder(do.infoHandle).InitWithOldInfoSchema()
	for _, diff := range diffs {
		err := builder.ApplyDiff(m, diff)
		if err != nil {
			return false, errors.Trace(err)
		}
	}
	builder.Build()
	return true, nil
}

// InfoSchema gets information schema from domain.
func (do *Domain) InfoSchema() infoschema.InfoSchema {
	return do.infoHandle.Get()
}

// GetSnapshotInfoSchema gets a snapshot information schema.
func (do *Domain) GetSnapshotInfoSchema(snapshotTS uint64) (infoschema.InfoSchema, error) {
	snapHandle := do.infoHandle.EmptyClone()
	_, err := do.loadInfoSchema(snapHandle, do.infoHandle.Get().SchemaMetaVersion(), snapshotTS)
	if err != nil {
		return nil, errors.Trace(err)
	}
	return snapHandle.Get(), nil
}

// PerfSchema gets performance schema from domain.
func (do *Domain) PerfSchema() perfschema.PerfSchema {
	return do.infoHandle.GetPerfHandle()
}

// DDL gets DDL from domain.
func (do *Domain) DDL() ddl.DDL {
	return do.ddl
}

// Store gets KV store from domain.
func (do *Domain) Store() kv.Storage {
	return do.store
}

// SetLease will reset the lease time for online DDL change.
func (do *Domain) SetLease(lease time.Duration) {
	if lease <= 0 {
		log.Warnf("[ddl] set the current lease:%v into a new lease:%v failed, so do nothing",
			do.ddl.GetLease(), lease)
		return
	}

	do.loadCh <- lease
	// let ddl to reset lease too.
	do.ddl.SetLease(lease)
	do.SchemaValidity = newSchemaValidityInfo(lease)
}

// // Stats returns the domain statistic.
// func (do *Domain) Stats() (map[string]interface{}, error) {
// 	m := make(map[string]interface{})
// 	m[ddlLastReloadSchemaTS] = atomic.LoadInt64(&do.lastLeaseTS) / 1e9

// 	return m, nil
// }

// GetScope gets the status variables scope.
func (do *Domain) GetScope(status string) variable.ScopeFlag {
	// Now domain status variables scope are all default scope.
	return variable.DefaultScopeFlag
}

func (do *Domain) mockReloadFailed() error {
	// ver, err := do.store.CurrentVersion()
	// if err != nil {
	// 	log.Errorf("mock reload failed err:%v", err)
	// 	return errors.Trace(err)
	// }
	// lease := do.DDL().GetLease()
	// // Make sure that is timed out when checking validity.
	// mockLastSuccTime := time.Now().UnixNano() - int64(lease)
	// log.Warnf("mock lastSuccTS:%v, lease:%v", time.Now(), time.Duration(lease))
	// do.SchemaValidity.updateTimeInfo(mockLastSuccTime, ver.Ver)
	log.Warnf("mock reload fail.")
	return errors.New("mock reload failed")
}

// Reload reloads InfoSchema.
// It's public in order to do the test.
func (do *Domain) Reload() error {
	// for test
	if do.MockReloadFailed.getValue() {
		return do.mockReloadFailed()
	}

	// Lock here for only once at the same time.
	do.m.Lock()
	defer do.m.Unlock()

	startTime := time.Now()

	var err error
	var latestSchemaVersion int64

	ver, err := do.store.CurrentVersion()
	if err != nil {
		return errors.Trace(err)
	}

	schemaVersion := int64(0)
	oldInfoSchema := do.infoHandle.Get()
	if oldInfoSchema != nil {
		schemaVersion = oldInfoSchema.SchemaMetaVersion()
	}

	latestSchemaVersion, err = do.loadInfoSchema(do.infoHandle, schemaVersion, ver.Ver)
	if err != nil {
		return errors.Trace(err)
	}

	log.Infof("reload schema success, update %d, %d", ver.Ver, latestSchemaVersion)
	do.SchemaValidity.Update(ver.Ver, latestSchemaVersion)

	lease := do.DDL().GetLease()
	sub := time.Since(startTime)
	if sub > lease && lease > 0 {
		log.Warnf("[ddl] loading schema takes a long time %v", sub)
	}

	return nil
}

// minInterval gets a minimal interval.
// It uses to reload schema and check schema validity after the schema is invalid.
// If lease is 0, it's used for local store and minimal interval is 5ms.
func minInterval(lease time.Duration) time.Duration {
	if lease > 0 {
		return lease / 2
	}
	return 5 * time.Millisecond
}

func (do *Domain) loadSchemaInLoop(lease time.Duration) {
	// lease renewal process can run at any frequency, not bind to the lease value.
	// set it to lease/2 here, as recommend by the paper.
	timer := time.NewTimer(minInterval(lease))

	for {
		select {
		case <-timer.C:
			err := do.Reload()
			if err != nil {
				log.Errorf("[ddl] reload schema in loop err %v", errors.ErrorStack(err))
			}
		case v:=<-do.loadCh:
			lease = v
			if !timer.Stop() {
				<-timer.C
			}
		}
		timer.Reset(minInterval(lease))
	}
}

type ddlCallback struct {
	ddl.BaseCallback
	do *Domain
}

func (c *ddlCallback) OnChanged(err error) error {
	if err != nil {
		return err
	}
	log.Infof("[ddl] on DDL change, must reload")

	err = c.do.Reload()
	if err != nil {
		log.Errorf("[ddl] on DDL change reload err %v", err)
	}

	return nil
}

// MockFailure mocks reload failed.
// It's used for fixing data race in tests.
type MockFailure struct {
	sync.RWMutex
	val bool // val is true means we need to mock reload failed.
}

// SetValue sets whether we need to mock reload failed.
func (m *MockFailure) SetValue(isFailed bool) {
	m.Lock()
	defer m.Unlock()
	m.val = isFailed
}

func (m *MockFailure) getValue() bool {
	m.RLock()
	defer m.RUnlock()
	return m.val
}

type schemaValidityInfo struct {
	mux   sync.RWMutex
	lease time.Duration
	items map[int64]time.Time
	latestSchemaVer int64
}

func newSchemaValidityInfo(lease time.Duration) SchemaValidityInfo {
	return &schemaValidityInfo{
		lease: lease,
		items: make(map[int64]time.Time),
	}
}

func extractPhysicalTime(ts uint64) time.Time {
	t := oracle.ExtractPhysical(ts)
	return time.Unix(t/1e3, (t%1e3)*1e6)
}

func (s *schemaValidityInfo) Update(leaseGrantTS uint64, schemaVer int64) {
	s.mux.Lock()

	s.latestSchemaVer = schemaVer
	leaseGrantTime := extractPhysicalTime(leaseGrantTS)
	leaseExpire := leaseGrantTime.Add(s.lease)

	// renewal lease
	s.items[schemaVer] = leaseExpire
	log.Infof("update schema %d expire at %v", schemaVer, leaseExpire)

	// delete expired items, leastGrantTime is server current time, actually.
	for k, expire := range s.items {
		if leaseGrantTime.After(expire) {
			log.Infof("recycle expired lease %d...version %d %v %v", s.lease, k, expire, leaseGrantTime)
			delete(s.items, k)
		}
	}

	s.mux.Unlock()
}

// Check checks schema validity. It returns the current schema version and an error.
func (s *schemaValidityInfo) Check(txnTS uint64, schemaVer int64) bool {
	s.mux.RLock()
<<<<<<< HEAD
	defer s.mux.RUnlock()

	if s.lease == 0 {
		return true
	}

	expire, ok := s.items[schemaVer]
	if !ok {
		// Can't find schema version means it's already expired.
		log.Info("cant find schema .................................")
		return false
	}

	t := extractPhysicalTime(txnTS)
	if t.After(expire) {
		log.Infof("lease expired time %v, txnTS is %v", expire, t)
		return false
	}

	return true
}

// Latest returns the latest schema version it knows.
func (s *schemaValidityInfo) Latest() int64 {
	return s.latestSchemaVer
=======
	if s.isExpired {
		s.mux.RUnlock()
		return currVer, ErrInfoSchemaExpired
	}

	// txnTS != 0, it means the transition isn't nil.
	// txnTS <= s.recoveredTS, it means the transition begins before schema is recovered.
	// schemaVer != currVer, it means the schema version is changed.
	if txnTS != 0 && txnTS <= s.recoveredTS && schemaVer != currVer {
		s.mux.RUnlock()
		log.Warnf("check schema validity, txnTS:%v recordTS:%v schema version original:%v input:%v",
			txnTS, s.recoveredTS, currVer, schemaVer)
		return currVer, ErrInfoSchemaChanged
	}
	s.mux.RUnlock()
	return currVer, nil
>>>>>>> 296f4a6c
}

// NewDomain creates a new domain. Should not create multiple domains for the same store.
func NewDomain(store kv.Storage, lease time.Duration) (d *Domain, err error) {
	d = &Domain{
		store:          store,
		SchemaValidity: newSchemaValidityInfo(lease),
		loadCh: make(chan time.Duration, 1),
	}

	d.infoHandle, err = infoschema.NewHandle(d.store)
	if err != nil {
		return nil, errors.Trace(err)
	}
	d.ddl = ddl.NewDDL(d.store, d.infoHandle, &ddlCallback{do: d}, lease)
	if err = d.Reload(); err != nil {
		return nil, errors.Trace(err)
	}

	// variable.RegisterStatistics(d)

	// Local store needs to get the change information for every DDL state in each session.
	go d.loadSchemaInLoop(lease)

	return d, nil
}

// Domain error codes.
const (
	codeInfoSchemaExpired terror.ErrCode = 1
	codeInfoSchemaChanged terror.ErrCode = 2
)

var (
	// ErrInfoSchemaExpired returns the error that information schema is out of date.
	ErrInfoSchemaExpired = terror.ClassDomain.New(codeInfoSchemaExpired, "Infomation schema is out of date.")
	// ErrInfoSchemaChanged returns the error that information schema is changed.
	ErrInfoSchemaChanged = terror.ClassDomain.New(codeInfoSchemaChanged, "Infomation schema is changed.")
)<|MERGE_RESOLUTION|>--- conflicted
+++ resolved
@@ -241,7 +241,8 @@
 	do.loadCh <- lease
 	// let ddl to reset lease too.
 	do.ddl.SetLease(lease)
-	do.SchemaValidity = newSchemaValidityInfo(lease)
+	// TODO: we should remove SetLease totally!!
+	do.SchemaValidity.(*schemaValidityInfo).setLease(lease)
 }
 
 // // Stats returns the domain statistic.
@@ -346,7 +347,9 @@
 				<-timer.C
 			}
 		}
-		timer.Reset(minInterval(lease))
+		if lease != 0 {
+			timer.Reset(minInterval(lease))
+		}
 	}
 }
 
@@ -433,7 +436,6 @@
 // Check checks schema validity. It returns the current schema version and an error.
 func (s *schemaValidityInfo) Check(txnTS uint64, schemaVer int64) bool {
 	s.mux.RLock()
-<<<<<<< HEAD
 	defer s.mux.RUnlock()
 
 	if s.lease == 0 {
@@ -459,24 +461,13 @@
 // Latest returns the latest schema version it knows.
 func (s *schemaValidityInfo) Latest() int64 {
 	return s.latestSchemaVer
-=======
-	if s.isExpired {
-		s.mux.RUnlock()
-		return currVer, ErrInfoSchemaExpired
-	}
-
-	// txnTS != 0, it means the transition isn't nil.
-	// txnTS <= s.recoveredTS, it means the transition begins before schema is recovered.
-	// schemaVer != currVer, it means the schema version is changed.
-	if txnTS != 0 && txnTS <= s.recoveredTS && schemaVer != currVer {
-		s.mux.RUnlock()
-		log.Warnf("check schema validity, txnTS:%v recordTS:%v schema version original:%v input:%v",
-			txnTS, s.recoveredTS, currVer, schemaVer)
-		return currVer, ErrInfoSchemaChanged
-	}
-	s.mux.RUnlock()
-	return currVer, nil
->>>>>>> 296f4a6c
+}
+
+func (s *schemaValidityInfo) setLease(lease time.Duration) {
+	for k, v := range s.items {
+		s.items[k] = v.Add(lease)
+	}
+	s.lease += lease
 }
 
 // NewDomain creates a new domain. Should not create multiple domains for the same store.
