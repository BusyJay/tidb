--- conflicted
+++ resolved
@@ -173,31 +173,6 @@
 	return count, startKey, nil
 }
 
-<<<<<<< HEAD
-=======
-// addDBHistoryInfo adds schema version and schema information that are used for binlog.
-// dbInfo is added in the following operations: create database, drop database.
-func addDBHistoryInfo(job *model.Job, ver int64, dbInfo *model.DBInfo) {
-	// TODO: Remove it.
-	// This is for compatibility with previous version.
-	job.Args = []interface{}{ver, dbInfo}
-	if job.BinlogInfo != nil {
-		job.BinlogInfo.AddDBInfo(ver, dbInfo)
-	}
-}
-
-// addTableHistoryInfo adds schema version and table information that are used for binlog.
-// tblInfo is added except for the following operations: create database, drop database.
-func addTableHistoryInfo(job *model.Job, ver int64, tblInfo *model.TableInfo) {
-	// TODO: Remove it.
-	// This is for compatibility with previous version.
-	job.Args = []interface{}{ver, tblInfo}
-	if job.BinlogInfo != nil {
-		job.BinlogInfo.AddTableInfo(ver, tblInfo)
-	}
-}
-
->>>>>>> abbde2a6
 type reorgInfo struct {
 	*model.Job
 	Handle int64
