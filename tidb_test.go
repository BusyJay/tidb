// Copyright 2015 PingCAP, Inc.
//
// Licensed under the Apache License, Version 2.0 (the "License");
// you may not use this file except in compliance with the License.
// You may obtain a copy of the License at
//
//     http://www.apache.org/licenses/LICENSE-2.0
//
// Unless required by applicable law or agreed to in writing, software
// distributed under the License is distributed on an "AS IS" BASIS,
// See the License for the specific language governing permissions and
// limitations under the License.

package tidb

import (
	"flag"
	"fmt"
	"os"
	"runtime"
	"sync"
	"sync/atomic"
	"testing"
	"time"

	"github.com/juju/errors"
	"github.com/ngaut/log"
	. "github.com/pingcap/check"
	"github.com/pingcap/tidb/ast"
	"github.com/pingcap/tidb/context"
	"github.com/pingcap/tidb/kv"
	"github.com/pingcap/tidb/sessionctx"
	"github.com/pingcap/tidb/store/localstore"
	"github.com/pingcap/tidb/util/testleak"
	"github.com/pingcap/tidb/util/types"
)

var store = flag.String("store", "memory", "registered store name, [memory, goleveldb, boltdb]")

func TestT(t *testing.T) {
	logLevel := os.Getenv("log_level")
	log.SetLevelByString(logLevel)
	CustomVerboseFlag = true
	TestingT(t)
}

var _ = Suite(&testMainSuite{})

type testMainSuite struct {
	dbName         string
	createDBSQL    string
	dropDBSQL      string
	useDBSQL       string
	createTableSQL string
	selectSQL      string
}

type brokenStore struct{}

func (s *brokenStore) Open(schema string) (kv.Storage, error) {
	return nil, errors.New("try again later")
}

func (s *testMainSuite) SetUpSuite(c *C) {
	testleak.BeforeTest()
	s.dbName = "test_main_db"
	s.createDBSQL = fmt.Sprintf("create database if not exists %s;", s.dbName)
	s.dropDBSQL = fmt.Sprintf("drop database %s;", s.dbName)
	s.useDBSQL = fmt.Sprintf("use %s;", s.dbName)
	s.createTableSQL = `
    CREATE TABLE tbl_test(id INT NOT NULL DEFAULT 1, name varchar(255), PRIMARY KEY(id));
    CREATE TABLE tbl_test1(id INT NOT NULL DEFAULT 2, name varchar(255), PRIMARY KEY(id), INDEX name(name));
    CREATE TABLE tbl_test2(id INT NOT NULL DEFAULT 3, name varchar(255), PRIMARY KEY(id));`
	s.selectSQL = `SELECT * from tbl_test;`
	schemaExpiredRetryTimes = 5
	checkSchemaValiditySleepTime = 20 * time.Millisecond
	runtime.GOMAXPROCS(runtime.NumCPU())
}

func (s *testMainSuite) TearDownSuite(c *C) {
	defer testleak.AfterTest(c)()
	removeStore(c, s.dbName)
	schemaExpiredRetryTimes = 30
	checkSchemaValiditySleepTime = 1 * time.Second
}

func checkResult(c *C, se Session, affectedRows uint64, insertID uint64) {
	gotRows := se.AffectedRows()
	c.Assert(gotRows, Equals, affectedRows)

	gotID := se.LastInsertID()
	c.Assert(gotID, Equals, insertID)
}

func (s *testMainSuite) TestConcurrent(c *C) {
	dbName := "test_concurrent_db"
	defer removeStore(c, dbName)
	store := newStore(c, dbName)
	se := newSession(c, store, dbName)
	defer store.Close()
	// create db
	createDBSQL := fmt.Sprintf("create database if not exists %s;", dbName)
	dropDBSQL := fmt.Sprintf("drop database %s;", dbName)
	useDBSQL := fmt.Sprintf("use %s;", dbName)
	createTableSQL := ` CREATE TABLE test(id INT NOT NULL DEFAULT 1, name varchar(255), PRIMARY KEY(id)); `

	mustExecSQL(c, se, dropDBSQL)
	mustExecSQL(c, se, createDBSQL)
	mustExecSQL(c, se, useDBSQL)
	mustExecSQL(c, se, createTableSQL)
	wg := &sync.WaitGroup{}
	f := func(start, count int) {
		sess := newSession(c, store, dbName)
		for i := 0; i < count; i++ {
			// insert data
			mustExecSQL(c, sess, fmt.Sprintf(`INSERT INTO test VALUES (%d, "hello");`, start+i))
		}
		wg.Done()
	}
	step := 10
	for i := 0; i < step; i++ {
		wg.Add(1)
		go f(i*step, step)
	}
	wg.Wait()
	mustExecSQL(c, se, dropDBSQL)
}

func (s *testMainSuite) TestTableInfoMeta(c *C) {
	store := newStore(c, s.dbName)
	se := newSession(c, store, s.dbName)
	defer store.Close()

	// create db
	mustExecSQL(c, se, s.createDBSQL)

	// use db
	mustExecSQL(c, se, s.useDBSQL)

	// create table
	mustExecSQL(c, se, s.createTableSQL)

	// insert data
	mustExecSQL(c, se, `INSERT INTO tbl_test VALUES (1, "hello");`)
	checkResult(c, se, 1, 0)

	mustExecSQL(c, se, `INSERT INTO tbl_test VALUES (2, "hello");`)
	checkResult(c, se, 1, 0)

	mustExecSQL(c, se, `UPDATE tbl_test SET name = "abc" where id = 2;`)
	checkResult(c, se, 1, 0)

	mustExecSQL(c, se, `DELETE from tbl_test where id = 2;`)
	checkResult(c, se, 1, 0)

	// select data
	mustExecMatch(c, se, s.selectSQL, [][]interface{}{{1, []byte("hello")}})

	// drop db
	mustExecSQL(c, se, s.dropDBSQL)
}

func (s *testMainSuite) TestInfoSchema(c *C) {
	store := newStore(c, s.dbName)
	se := newSession(c, store, s.dbName)
	rs := mustExecSQL(c, se, "SELECT CHARACTER_SET_NAME FROM INFORMATION_SCHEMA.CHARACTER_SETS WHERE CHARACTER_SET_NAME = 'utf8mb4'")
	row, err := rs.Next()
	c.Assert(err, IsNil)
	match(c, row.Data, "utf8mb4")

	err = store.Close()
	c.Assert(err, IsNil)
}

func (s *testMainSuite) TestCaseInsensitive(c *C) {
	store := newStore(c, s.dbName)
	se := newSession(c, store, s.dbName)
	defer store.Close()
	mustExecSQL(c, se, "create table T (a text, B int)")
	mustExecSQL(c, se, "insert t (A, b) values ('aaa', 1)")
	rs := mustExecSQL(c, se, "select * from t")
	fields, err := rs.Fields()
	c.Assert(err, IsNil)
	c.Assert(fields[0].ColumnAsName.O, Equals, "a")
	c.Assert(fields[1].ColumnAsName.O, Equals, "B")
	rs = mustExecSQL(c, se, "select A, b from t")
	fields, err = rs.Fields()
	c.Assert(err, IsNil)
	c.Assert(fields[0].ColumnAsName.O, Equals, "A")
	c.Assert(fields[1].ColumnAsName.O, Equals, "b")
	rs = mustExecSQL(c, se, "select a as A from t where A > 0")
	fields, err = rs.Fields()
	c.Assert(err, IsNil)
	c.Assert(fields[0].ColumnAsName.O, Equals, "A")
	mustExecSQL(c, se, "update T set b = B + 1")
	mustExecSQL(c, se, "update T set B = b + 1")
	rs = mustExecSQL(c, se, "select b from T")
	rows, err := GetRows(rs)
	c.Assert(err, IsNil)
	match(c, rows[0], 3)

	mustExecSQL(c, se, s.dropDBSQL)
	err = store.Close()
	c.Assert(err, IsNil)
}

// Testcase for delete panic
func (s *testMainSuite) TestDeletePanic(c *C) {
	store := newStore(c, s.dbName)
	se := newSession(c, store, s.dbName)
	defer store.Close()
	mustExecSQL(c, se, "create table t (c int)")
	mustExecSQL(c, se, "insert into t values (1), (2), (3)")
	mustExecSQL(c, se, "delete from `t` where `c` = ?", 1)
	rs := mustExecSQL(c, se, "delete from `t` where `c` = ?", 2)
	c.Assert(rs, IsNil)
}

// Testcase for arg type.
func (s *testMainSuite) TestCheckArgs(c *C) {
	store := newStore(c, s.dbName)
	se := newSession(c, store, s.dbName)
	defer store.Close()
	mustExecSQL(c, se, "create table if not exists t (c datetime)")
	mustExecSQL(c, se, "insert t values (?)", time.Now())
	mustExecSQL(c, se, "drop table t")
	checkArgs(nil, true, false, int8(1), int16(1), int32(1), int64(1), 1,
		uint8(1), uint16(1), uint32(1), uint64(1), uint(1), float32(1), float64(1),
		"abc", []byte("abc"), time.Now(), time.Hour, time.Local)
}

func (s *testMainSuite) TestIsQuery(c *C) {
	tbl := []struct {
		sql string
		ok  bool
	}{
		{"/*comment*/ select 1;", true},
		{"/*comment*/ /*comment*/ select 1;", true},
		{"select /*comment*/ 1 /*comment*/;", true},
		{"(select /*comment*/ 1 /*comment*/);", true},
	}
	for _, t := range tbl {
		c.Assert(IsQuery(t.sql), Equals, t.ok, Commentf(t.sql))
	}
}

func (s *testMainSuite) TestTrimSQL(c *C) {
	tbl := []struct {
		sql    string
		target string
	}{
		{"/*comment*/ select 1; ", "select 1;"},
		{"/*comment*/ /*comment*/ select 1;", "select 1;"},
		{"select /*comment*/ 1 /*comment*/;", "select /*comment*/ 1 /*comment*/;"},
		{"/*comment select 1; ", "/*comment select 1;"},
	}
	for _, t := range tbl {
		c.Assert(trimSQL(t.sql), Equals, t.target, Commentf(t.sql))
	}
}

func (s *testMainSuite) TestRetryOpenStore(c *C) {
	begin := time.Now()
	RegisterStore("dummy", &brokenStore{})
	_, err := newStoreWithRetry("dummy://dummy-store", 3)
	c.Assert(err, NotNil)
	elapse := time.Since(begin)
	c.Assert(uint64(elapse), GreaterEqual, uint64(3*time.Second))
}

// TODO: Merge TestIssue1435 in session test.
func (s *testMainSuite) TestSchemaValidity(c *C) {
	localstore.MockRemoteStore = true
	store := newStore(c, s.dbName+"schema_validity")
	se := newSession(c, store, s.dbName)
	se1 := newSession(c, store, s.dbName)
	se2 := newSession(c, store, s.dbName)

	ctx := se.(context.Context)
	sessionctx.GetDomain(ctx).SetLease(20 * time.Millisecond)
	mustExecSQL(c, se, "drop table if exists t;")
	mustExecSQL(c, se, "create table t (a int);")
	mustExecSQL(c, se, "drop table if exists t1;")
	mustExecSQL(c, se, "create table t1 (a int);")
	mustExecSQL(c, se, "drop table if exists t2;")
	mustExecSQL(c, se, "create table t2 (a int);")
	startCh1 := make(chan struct{})
	startCh2 := make(chan struct{})
	endCh1 := make(chan error)
	endCh2 := make(chan error)
	execFailedFunc := func(s Session, tbl string, start chan struct{}, end chan error) {
		// execute successfully
		_, err := exec(s, "begin;")
		<-start
		<-start
		if err == nil {
			// execute failed
			_, err = exec(s, fmt.Sprintf("insert into %s values(1)", tbl))
		}

		// table t1 executes failed
		// table t2 executes successfully
		_, err = exec(s, "commit")
		end <- err
	}

	go execFailedFunc(se1, "t1", startCh1, endCh1)
	go execFailedFunc(se2, "t2", startCh2, endCh2)
	// Make sure two insert transactions are begin.
	startCh1 <- struct{}{}
	startCh2 <- struct{}{}

	select {
	case <-endCh1:
		// Make sure the first insert statement isn't finish.
		c.Error("The statement shouldn't be executed")
		c.FailNow()
	default:
	}
	// Make sure loading information schema is failed and server is invalid.
	// sessionctx.GetDomain(ctx).SchemaValidity.MockReloadFailed.SetValue(true)
	sessionctx.GetDomain(ctx).MockReloadFailed.SetValue(true)
	sessionctx.GetDomain(ctx).Reload()
	lease := sessionctx.GetDomain(ctx).DDL().GetLease()
	time.Sleep(lease)
	// Make sure insert to table t1 transaction executes.
	startCh1 <- struct{}{}
	// Make sure executing insert statement is failed when server is invalid.
	mustExecFailed(c, se, "insert t values (100);")
	err := <-endCh1
	c.Assert(err, NotNil)

	// recover
	select {
	case <-endCh2:
		// Make sure the second insert statement isn't finish.
		c.Error("The statement shouldn't be executed")
		c.FailNow()
	default:
	}

	ver, err := store.CurrentVersion()
	c.Assert(err, IsNil)
	c.Assert(ver, NotNil)
<<<<<<< HEAD
	// sessionctx.GetDomain(ctx).SchemaValidity.SetExpireInfo(false, ver.Ver)
	// sessionctx.GetDomain(ctx).SchemaValidity.MockReloadFailed.SetValue(false)
=======
	sessionctx.GetDomain(ctx).SchemaValidity.SetExpireInfo(false, ver.Ver)
	sessionctx.GetDomain(ctx).SchemaValidity.MockReloadFailed.SetValue(false)
	mustExecSQL(c, se, "drop table if exists t;")
	mustExecSQL(c, se, "create table t (a int);")
>>>>>>> 296f4a6c
	mustExecSQL(c, se, "insert t values (1);")
	// Make sure insert to table t2 transaction executes.
	startCh2 <- struct{}{}
	err = <-endCh2
	c.Assert(err, IsNil, Commentf("err:%v", err))

	err = se.Close()
	c.Assert(err, IsNil)
	err = se1.Close()
	c.Assert(err, IsNil)
	err = se2.Close()
	c.Assert(err, IsNil)
	err = store.Close()
	c.Assert(err, IsNil)
	localstore.MockRemoteStore = false
}

func sessionExec(c *C, se Session, sql string) ([]ast.RecordSet, error) {
	se.Execute("BEGIN;")
	r, err := se.Execute(sql)
	c.Assert(err, IsNil)
	se.Execute("COMMIT;")
	return r, err
}

func newStore(c *C, dbPath string) kv.Storage {
	store, err := NewStore(*store + "://" + dbPath)
	c.Assert(err, IsNil)
	return store
}

var testConnID uint64

func newSession(c *C, store kv.Storage, dbName string) Session {
	se, err := CreateSession(store)
	id := atomic.AddUint64(&testConnID, 1)
	se.SetConnectionID(id)
	c.Assert(err, IsNil)
	se.Auth(`root@%`, nil, []byte("012345678901234567890"))
	mustExecSQL(c, se, "create database if not exists "+dbName)
	mustExecSQL(c, se, "use "+dbName)
	return se
}

func removeStore(c *C, dbPath string) {
	os.RemoveAll(dbPath)
}

func exec(se Session, sql string, args ...interface{}) (ast.RecordSet, error) {
	if len(args) == 0 {
		rs, err := se.Execute(sql)
		if err == nil && len(rs) > 0 {
			return rs[0], nil
		}
		return nil, err
	}
	stmtID, _, _, err := se.PrepareStmt(sql)
	if err != nil {
		return nil, err
	}
	rs, err := se.ExecutePreparedStmt(stmtID, args...)
	if err != nil {
		return nil, err
	}
	return rs, nil
}

func mustExecSQL(c *C, se Session, sql string, args ...interface{}) ast.RecordSet {
	rs, err := exec(se, sql, args...)
	c.Assert(err, IsNil)
	return rs
}

func match(c *C, row []types.Datum, expected ...interface{}) {
	c.Assert(len(row), Equals, len(expected))
	for i := range row {
		got := fmt.Sprintf("%v", row[i].GetValue())
		need := fmt.Sprintf("%v", expected[i])
		c.Assert(got, Equals, need)
	}
}

func matches(c *C, rows [][]types.Datum, expected [][]interface{}) {
	c.Assert(len(rows), Equals, len(expected))
	for i := 0; i < len(rows); i++ {
		match(c, rows[i], expected[i]...)
	}
}

func mustExecMatch(c *C, se Session, sql string, expected [][]interface{}) {
	r := mustExecSQL(c, se, sql)
	rows, err := GetRows(r)
	c.Assert(err, IsNil)
	matches(c, rows, expected)
}

func mustExecFailed(c *C, se Session, sql string, args ...interface{}) {
	r, err := exec(se, sql, args...)
	if err == nil && r != nil {
		// sometimes we may meet error after executing first row.
		_, err = r.Next()
	}
	c.Assert(err, NotNil)
}<|MERGE_RESOLUTION|>--- conflicted
+++ resolved
@@ -342,15 +342,10 @@
 	ver, err := store.CurrentVersion()
 	c.Assert(err, IsNil)
 	c.Assert(ver, NotNil)
-<<<<<<< HEAD
 	// sessionctx.GetDomain(ctx).SchemaValidity.SetExpireInfo(false, ver.Ver)
 	// sessionctx.GetDomain(ctx).SchemaValidity.MockReloadFailed.SetValue(false)
-=======
-	sessionctx.GetDomain(ctx).SchemaValidity.SetExpireInfo(false, ver.Ver)
-	sessionctx.GetDomain(ctx).SchemaValidity.MockReloadFailed.SetValue(false)
 	mustExecSQL(c, se, "drop table if exists t;")
 	mustExecSQL(c, se, "create table t (a int);")
->>>>>>> 296f4a6c
 	mustExecSQL(c, se, "insert t values (1);")
 	// Make sure insert to table t2 transaction executes.
 	startCh2 <- struct{}{}
